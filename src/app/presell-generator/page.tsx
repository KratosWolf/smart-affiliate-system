"use client"

import { useState } from 'react'
import JSZip from 'jszip'
import { Button } from '@/components/ui/button'
import { Card, CardContent, CardDescription, CardHeader, CardTitle } from '@/components/ui/card'
import { Input } from '@/components/ui/input'
import { Label } from '@/components/ui/label'
import BackToDashboard from '@/components/BackToDashboard'
import { Cookie, Star, UserCheck, HelpCircle, CreditCard, FileText, ArrowRight, Eye, Download, Upload } from 'lucide-react'
import { COUNTRIES } from '@/lib/constants/countries'

const COUNTRIES_WITH_LANGUAGES = [
<<<<<<< HEAD
  // Português
  { code: 'BR', name: 'Brasil', flag: '🇧🇷', language: 'pt' },
  { code: 'PT', name: 'Portugal', flag: '🇵🇹', language: 'pt' },
  
  // English
  { code: 'US', name: 'United States', flag: '🇺🇸', language: 'en' },
  { code: 'CA', name: 'Canada', flag: '🇨🇦', language: 'en' },
  { code: 'GB', name: 'United Kingdom', flag: '🇬🇧', language: 'en' },
  { code: 'AU', name: 'Australia', flag: '🇦🇺', language: 'en' },
  
  // Español
  { code: 'ES', name: 'España', flag: '🇪🇸', language: 'es' },
  { code: 'MX', name: 'México', flag: '🇲🇽', language: 'es' },
  { code: 'AR', name: 'Argentina', flag: '🇦🇷', language: 'es' },
  { code: 'CO', name: 'Colombia', flag: '🇨🇴', language: 'es' },
  { code: 'CL', name: 'Chile', flag: '🇨🇱', language: 'es' },
  { code: 'PE', name: 'Perú', flag: '🇵🇪', language: 'es' },
  
  // Polski  
  { code: 'PL', name: 'Polska', flag: '🇵🇱', language: 'pl' },
  
  // Français
  { code: 'FR', name: 'France', flag: '🇫🇷', language: 'fr' },
  
  // Deutsch
  { code: 'DE', name: 'Deutschland', flag: '🇩🇪', language: 'de' },
  { code: 'AT', name: 'Österreich', flag: '🇦🇹', language: 'de' },
  
  // Italiano
  { code: 'IT', name: 'Italia', flag: '🇮🇹', language: 'it' },
  
  // Nordics
  { code: 'SE', name: 'Sverige', flag: '🇸🇪', language: 'sv' },
  { code: 'NO', name: 'Norge', flag: '🇳🇴', language: 'no' },
  { code: 'DK', name: 'Danmark', flag: '🇩🇰', language: 'da' },
  { code: 'FI', name: 'Suomi', flag: '🇫🇮', language: 'fi' },
  
  // Others
  { code: 'RO', name: 'România', flag: '🇷🇴', language: 'ro' },
  { code: 'HU', name: 'Magyarország', flag: '🇭🇺', language: 'hu' },
  { code: 'TR', name: 'Türkiye', flag: '🇹🇷', language: 'tr' }
=======
  { code: 'BR', name: 'Brasil', flag: '🇧🇷', language: 'pt' },
  { code: 'US', name: 'Estados Unidos', flag: '🇺🇸', language: 'en' },
  { code: 'CA', name: 'Canadá', flag: '🇨🇦', language: 'en' },
  { code: 'GB', name: 'Reino Unido', flag: '🇬🇧', language: 'en' },
  { code: 'AU', name: 'Austrália', flag: '🇦🇺', language: 'en' },
  { code: 'ES', name: 'Espanha', flag: '🇪🇸', language: 'es' },
  { code: 'MX', name: 'México', flag: '🇲🇽', language: 'es' },
  { code: 'AR', name: 'Argentina', flag: '🇦🇷', language: 'es' },
  { code: 'CO', name: 'Colômbia', flag: '🇨🇴', language: 'es' },
  { code: 'CL', name: 'Chile', flag: '🇨🇱', language: 'es' },
  { code: 'PE', name: 'Peru', flag: '🇵🇪', language: 'es' },
  { code: 'PL', name: 'Polônia', flag: '🇵🇱', language: 'pl' },
  { code: 'FR', name: 'França', flag: '🇫🇷', language: 'fr' },
  { code: 'DE', name: 'Alemanha', flag: '🇩🇪', language: 'de' },
  { code: 'AT', name: 'Áustria', flag: '🇦🇹', language: 'de' },
  { code: 'IT', name: 'Itália', flag: '🇮🇹', language: 'it' },
  { code: 'SE', name: 'Suécia', flag: '🇸🇪', language: 'sv' },
  { code: 'NO', name: 'Noruega', flag: '🇳🇴', language: 'no' },
  { code: 'DK', name: 'Dinamarca', flag: '🇩🇰', language: 'da' },
  { code: 'FI', name: 'Finlândia', flag: '🇫🇮', language: 'fi' },
  { code: 'RO', name: 'Romênia', flag: '🇷🇴', language: 'ro' },
  { code: 'HU', name: 'Hungria', flag: '🇭🇺', language: 'hu' },
  { code: 'TR', name: 'Turquia', flag: '🇹🇷', language: 'tr' }
>>>>>>> 8aa0c42c
]

const templates = [
  {
    id: 'cookie',
    name: 'Cookie Template',
    icon: Cookie,
    description: 'Política de cookies como isca inicial',
    conversion: '3-5%',
    bestFor: 'Tráfego frio, primeiro contato'
  },
  {
    id: 'review',
    name: 'Review Template',
    icon: Star,
    description: 'Review padrão com prós e contras',
    conversion: '2-4%',
    bestFor: 'Produtos conhecidos'
  },
  {
    id: 'expert',
    name: 'Expert Review',
    icon: UserCheck,
    description: 'Review de especialista/médico',
    conversion: '4-6%',
    bestFor: 'Produtos de saúde'
  },
  {
    id: 'quiz',
    name: 'Quiz Template',
    icon: HelpCircle,
    description: 'Quiz interativo personalizado',
    conversion: '3-5%',
    bestFor: 'Produtos personalizados'
  },
  {
    id: 'cod',
    name: 'COD Template',
    icon: CreditCard,
    description: 'Cash on Delivery para países específicos',
    conversion: '2-3%',
    bestFor: 'Índia, Oriente Médio'
  }
]

export default function PresellGeneratorPage() {
  const [selectedTemplate, setSelectedTemplate] = useState('')
  const [productData, setProductData] = useState({
    name: '',
    affiliateUrl: '',
    producerPageUrl: '', // Campo essencial para extração de dados
    targetCountry: 'BR', // País alvo com mapeamento automático de idioma
    ratoEiraAdsCode: '', // Script ID da Ratoeira Ads
    clarityProjectId: '', // Project ID do MS Clarity
    useClarityTracking: false, // Flag para usar ou não MS Clarity
    domain: '', // Será sugerido automaticamente
    domainPurchased: false, // Flag para indicar se o domínio já foi comprado
    screenshots: null as any // Screenshots capturados automaticamente
  })
  const [selectedCountry, setSelectedCountry] = useState('BR') // País padrão: Brasil
  const [isGenerating, setIsGenerating] = useState(false)
  const [generatedPresell, setGeneratedPresell] = useState<any>(null)
  const [isDeploying, setIsDeploying] = useState(false)
  const [deploymentResult, setDeploymentResult] = useState<any>(null)
  const [isExtractingData, setIsExtractingData] = useState(false)
  const [extractedData, setExtractedData] = useState<any>(null)

  // Função para extrair dados da página do produtor com detecção de idioma
  const extractProducerData = async () => {
    if (!productData.producerPageUrl) {
      alert('Por favor, informe a URL da página do produtor')
      return
    }

    setIsExtractingData(true)
    
    try {
      console.log('🔍 Extraindo dados da página do produtor com detecção de idioma...')
      
      // Create producer analysis request
      const analysisRequest = {
        url: productData.producerPageUrl,
        extractData: true,
        includeLanguageAnalysis: true // Flag para incluir análise de idioma
      }
      
      // Use design extraction API (will be updated to include language detection)
      const response = await fetch('/api/v1/design-extract', {
        method: 'POST',
        headers: {
          'Content-Type': 'application/json',
        },
        body: JSON.stringify(analysisRequest)
      })

      if (!response.ok) {
        throw new Error(`HTTP error! status: ${response.status}`)
      }

      const result = await response.json()
      
      if (result.success) {
        setExtractedData(result.data)
        
        // Auto-sugerir domínio baseado no nome do produto
        if (productData.name) {
          const suggestedDomain = generateSuggestedDomain(productData.name)
          setProductData(prev => ({
            ...prev,
            domain: suggestedDomain
          }))
        }
        
        // Capturar screenshots automaticamente
        console.log('📸 Capturando screenshots da página...')
        try {
          const screenshotResponse = await fetch('/api/v1/screenshots', {
            method: 'POST',
            headers: {
              'Content-Type': 'application/json',
            },
            body: JSON.stringify({
              productUrl: productData.producerPageUrl,
              productName: productData.name
            })
          })
          
          if (screenshotResponse.ok) {
            const screenshotResult = await screenshotResponse.json()
            console.log('✅ Screenshots capturados:', screenshotResult.screenshots)
            
            // Salvar caminhos dos screenshots para usar na presell
            setProductData(prev => ({
              ...prev,
              screenshots: screenshotResult.screenshots
            }))
          }
        } catch (screenshotError) {
          console.warn('⚠️ Erro ao capturar screenshots (continuando sem eles):', screenshotError)
        }
        
        alert('✅ Dados extraídos e screenshots capturados com sucesso!')
      } else {
        throw new Error(result.error || 'Failed to extract data')
      }
    } catch (error) {
      console.error('❌ Erro ao extrair dados:', error)
      alert('Erro ao extrair dados da página: ' + (error instanceof Error ? error.message : 'Erro desconhecido'))
    } finally {
      setIsExtractingData(false)
    }
  }

  // Função para sugerir domínio automaticamente
  const generateSuggestedDomain = (productName: string): string => {
    const cleanName = productName.toLowerCase()
      .replace(/[^a-z0-9]/g, '')
      .substring(0, 15) // Limitar tamanho
    
    const domainSuggestions = [
      `${cleanName}-review.com`,
      `${cleanName}-oficial.com`, 
      `${cleanName}-original.com`,
      `review-${cleanName}.com`
    ]
    
    return domainSuggestions[0] // Por enquanto retorna o primeiro
  }

  const generatePresell = async () => {
    console.log('🎯 Iniciando geração de presell...', {
      selectedTemplate,
      productData
    })

    if (!selectedTemplate || !productData.name || !productData.affiliateUrl || !productData.producerPageUrl) {
      const missing = []
      if (!selectedTemplate) missing.push('- Selecione um template')
      if (!productData.name) missing.push('- Nome do produto')
      if (!productData.affiliateUrl) missing.push('- Link de afiliado') 
      if (!productData.producerPageUrl) missing.push('- Página do produtor')
      
      alert(`Por favor, preencha todos os campos obrigatórios:\n${missing.join('\n')}`)
      console.log('❌ Campos obrigatórios faltando:', missing)
      return
    }

    console.log('✅ Validação passou, iniciando geração...')
    setIsGenerating(true)
    
    // Capture screenshots for cookie template if needed
    if (selectedTemplate === 'cookie' && productData.producerPageUrl) {
      console.log('📸 Capturing screenshots for cookie template...')
      try {
        const screenshotResponse = await fetch('/api/capture-screenshot', {
          method: 'POST',
          headers: { 'Content-Type': 'application/json' },
          body: JSON.stringify({
            url: productData.producerPageUrl,
            productName: productData.name
          })
        })
        
        const screenshotResult = await screenshotResponse.json()
        if (screenshotResult.success) {
          console.log('✅ Screenshots captured:', screenshotResult.paths)
        } else {
          console.warn('⚠️ Screenshot capture failed, will use external API fallback')
        }
      } catch (error) {
        console.error('❌ Error capturing screenshots:', error)
      }
    }
    
    try {
      console.log('📊 Preparando dados de validação...')
      // Create validation data using extracted producer data or fallback to form inputs
      const useExtractedData = extractedData && extractedData.productData
      console.log('📊 useExtractedData:', useExtractedData)
      
      const mockValidation = {
        productName: productData.name,
        validationScore: 85,
        viable: true,
        targetCountry: COUNTRIES_WITH_LANGUAGES.find(c => c.code === selectedCountry)?.name || 'Brasil',
        productData: {
          title: productData.name,
          price: useExtractedData ? extractedData.productData.price : 97,
          currency: useExtractedData ? extractedData.productData.currency : 'BRL',
          description: useExtractedData ? extractedData.productData.description : `Produto inovador ${productData.name} com excelentes resultados comprovados`,
          benefits: useExtractedData ? extractedData.productData.benefits : [`Benefício premium do ${productData.name}`, `Resultado garantido em 30 dias`, `Aprovado por especialistas`],
          images: useExtractedData ? extractedData.productData.images : []
        },
        marketAnalysis: {
          avgCpc: 2.5,
          competition: 'Medium'
        },
        recommendations: {
          suggestedBudget: 350
        }
      }
      
      console.log('📦 mockValidation criado:', mockValidation)

      // Generate presell using real API
      console.log('🚀 Enviando requisição para API...')
      // Add timestamp to avoid cache
      const timestamp = Date.now()
      const response = await fetch(`/api/v1/presell?t=${timestamp}`, {
        method: 'POST',
        headers: {
          'Content-Type': 'application/json',
        },
        body: JSON.stringify({
          validation: mockValidation,
          affiliateUrl: productData.affiliateUrl,
          templateType: selectedTemplate,
          originalPageUrl: productData.producerPageUrl, // Para design matching
          customization: {
            colors: { primary: '#007bff' },
            tracking: {
              ratoEiraAdsCode: productData.ratoEiraAdsCode,
              ...(productData.useClarityTracking && productData.clarityProjectId && {
                clarityProjectId: productData.clarityProjectId
              })
            },
            domain: productData.domain,
            domainPurchased: productData.domainPurchased,
            originalPageUrl: productData.producerPageUrl, // Passar URL do produtor
            selectedCountry: productData.targetCountry, // País selecionado
            selectedLanguage: COUNTRIES_WITH_LANGUAGES.find(c => c.code === productData.targetCountry)?.language || 'pt' // Idioma mapeado do país
          }
        })
      })

      if (!response.ok) {
        throw new Error(`HTTP error! status: ${response.status}`)
      }

      const result = await response.json()
      console.log('🎯 Resposta da API recebida:', result)
      
      if (result.success) {
        console.log('✅ Resposta bem-sucedida, definindo presell gerada...')
        console.log('Template Type do resultado:', result.data.metadata?.templateType)
        console.log('Primeiros 1000 chars do HTML:', result.data.generated.html.substring(0, 1000))
        
        // Criar HTML completo com CSS e JS inline para o preview
        const previewHTML = `${result.data.generated.html}
<style>${result.data.generated.css}</style>
<script>${result.data.generated.js}</script>`;
        
        setGeneratedPresell({
          template: selectedTemplate,
          product: productData.name,
          url: `https://${productData.domain || 'bestbargains24x7.com'}/${productData.name.toLowerCase().replace(/[^a-z0-9]/g, '')}/`,
          preview: previewHTML,
          files: {
            'index.html': result.data.generated.html,
            'style.css': result.data.generated.css,
            'script.js': result.data.generated.js
          },
          rawData: result.data
        })
        console.log('🎉 generatedPresell definido com sucesso!')
      } else {
        throw new Error(result.error || 'Failed to generate presell')
      }
    } catch (error) {
      console.error('Erro ao gerar presell:', error)
      alert('Erro ao gerar presell: ' + (error instanceof Error ? error.message : 'Erro desconhecido'))
    } finally {
      setIsGenerating(false)
    }
  }

  const deployToHostinger = async () => {
    if (!generatedPresell || !generatedPresell.files) {
      alert('Por favor, gere a presell primeiro antes de fazer o deploy')
      return
    }

    setIsDeploying(true)
    setDeploymentResult(null)
    
    try {
      console.log('🚀 Starting FTP deployment to Hostinger...')
      
      const response = await fetch('/api/v1/ftp-deploy', {
        method: 'POST',
        headers: {
          'Content-Type': 'application/json',
        },
        body: JSON.stringify({
          productName: productData.name,
          presellFiles: generatedPresell.files,
          affiliateUrl: productData.affiliateUrl
        })
      })

      const result = await response.json()
      
      if (result.success) {
        setDeploymentResult(result.data)
        
        // If ZIP data is available, trigger download
        if (result.data.zipData) {
          const zipBlob = new Blob(
            [Uint8Array.from(atob(result.data.zipData), c => c.charCodeAt(0))],
            { type: 'application/zip' }
          )
          const url = URL.createObjectURL(zipBlob)
          const a = document.createElement('a')
          a.href = url
          a.download = `${result.data.productName}-presell.zip`
          a.click()
          URL.revokeObjectURL(url)
          
          alert(`✅ ZIP criado com sucesso!\n\n1. Faça o download do arquivo ZIP\n2. Acesse o Hostinger File Manager\n3. Faça upload para public_html/${result.data.deploymentKey}/\n4. Extraia o arquivo\n5. Acesse: ${result.data.deployedUrl}`)
        } else {
          alert(`✅ Deploy realizado com sucesso!\n\nAcesse: ${result.data.deployedUrl}`)
        }
      } else {
        throw new Error(result.error || 'Deploy failed')
      }
    } catch (error) {
      console.error('❌ Erro no deploy:', error)
      alert('Erro no deploy: ' + (error instanceof Error ? error.message : 'Erro desconhecido'))
    } finally {
      setIsDeploying(false)
    }
  }

  const deployToVPS = async () => {
    if (!generatedPresell || !generatedPresell.files) {
      alert('Por favor, gere a presell primeiro antes de fazer o deploy')
      return
    }

    const domain = productData.domain || 'smartaffiliatesystem.site'
    // Usar o nome do produto como slug automaticamente
    const slug = productData.name.toLowerCase()
      .trim() // Remove espaços das bordas
      .replace(/[^a-z0-9\s-]/g, '') // Remove caracteres especiais, mantém espaços e hífens
      .replace(/\s+/g, '-') // Substitui espaços por hífens
      .replace(/-+/g, '-') // Remove hífens duplicados
      .replace(/^-|-$/g, '') // Remove hífens do início e fim
      .substring(0, 50) // Limita o tamanho
    
    console.log(`🌐 Deploy automático: ${domain}/${slug}`)

    setIsDeploying(true)
    setDeploymentResult(null)
    
    try {
      console.log('🚀 Starting VPS deployment...')
      
      // Create temporary files for deployment
      const formData = new FormData()
      Object.entries(generatedPresell.files).forEach(([filename, content]) => {
        const blob = new Blob([content], { type: 'text/html' })
        formData.append('files', blob, filename)
      })

      // Deploy via flexible-deploy API
      const response = await fetch('/api/flexible-deploy', {
        method: 'POST',
        headers: {
          'Content-Type': 'application/json',
        },
        body: JSON.stringify({
          action: 'deploy',
          productName: productData.name,
          type: 'domain-with-slug',
          domain: domain,
          slug: slug,
          presellFiles: generatedPresell.files
        })
      })

      const result = await response.json()
      
      if (result.success) {
        setDeploymentResult({
          deployedUrl: result.url,
          productName: productData.name,
          deploymentKey: slug,
          type: 'vps'
        })
        alert(`✅ Deploy VPS realizado com sucesso!\n\nAcesse: ${result.url}`)
      } else {
        throw new Error(result.error || 'VPS Deploy failed')
      }
    } catch (error) {
      console.error('❌ Erro no deploy VPS:', error)
      alert('Erro no deploy VPS: ' + (error instanceof Error ? error.message : 'Erro desconhecido'))
    } finally {
      setIsDeploying(false)
    }
  }

  return (
    <div className="min-h-screen bg-gradient-to-br from-purple-50 to-blue-100 p-6">
      <div className="max-w-7xl mx-auto">
        <BackToDashboard />
        
        {/* Header */}
        <div className="text-center mb-8">
          <h1 className="text-4xl font-bold text-gray-900 mb-4">
            📄 Pre-Sell Page Generator
          </h1>
          <p className="text-xl text-gray-600 mb-6">
            Gere páginas de vendas otimizadas baseadas em critérios validados
          </p>
          
        </div>

        <div className="grid grid-cols-1 lg:grid-cols-3 gap-8">
          {/* Template Selection */}
          <div className="lg:col-span-2">
            <Card>
              <CardHeader>
                <CardTitle>1. Escolha o Template</CardTitle>
                <CardDescription>
                  Templates otimizados baseados em análises competitivas reais
                </CardDescription>
              </CardHeader>
              <CardContent>
                <div className="grid grid-cols-1 md:grid-cols-2 gap-4">
                  {templates.map((template) => {
                    const Icon = template.icon
                    return (
                      <div
                        key={template.id}
                        onClick={() => setSelectedTemplate(template.id)}
                        className={`border-2 rounded-lg p-4 cursor-pointer transition-all ${
                          selectedTemplate === template.id
                            ? 'border-blue-500 bg-blue-50'
                            : 'border-gray-200 hover:border-gray-300'
                        }`}
                      >
                        <div className="flex items-start gap-3">
                          <div className={`p-2 rounded-lg ${
                            selectedTemplate === template.id
                              ? 'bg-blue-500 text-white'
                              : 'bg-gray-100'
                          }`}>
                            <Icon className="w-5 h-5" />
                          </div>
                          <div className="flex-1">
                            <h3 className="font-semibold">{template.name}</h3>
                            <p className="text-sm text-gray-600 mt-1">
                              {template.description}
                            </p>
                            <div className="flex items-center gap-4 mt-2 text-xs">
                              <span className="text-green-600 font-medium">
                                Conv: {template.conversion}
                              </span>
                              <span className="text-gray-500">
                                {template.bestFor}
                              </span>
                            </div>
                          </div>
                        </div>
                      </div>
                    )
                  })}
                </div>
              </CardContent>
            </Card>

            {/* Product Data */}
            <Card className="mt-6">
              <CardHeader>
                <CardTitle>2. Dados do Produto</CardTitle>
                <CardDescription>
                  Informações básicas para gerar a pre-sell
                </CardDescription>
              </CardHeader>
              <CardContent className="space-y-4">
                <div className="bg-blue-50 border border-blue-200 rounded-lg p-4 mb-6">
                  <div className="flex items-start gap-3">
                    <span className="text-2xl">🎯</span>
                    <div>
                      <h4 className="font-semibold text-blue-800 mb-2">Dados Essenciais para Presell</h4>
                      <ul className="text-sm text-blue-700 space-y-1">
                        <li>• <strong>Página do Produtor:</strong> Essencial para extrair dados reais (imagens, preços, benefícios)</li>
                        <li>• <strong>Link de Afiliado:</strong> HopLink para conversões</li>
                        <li>• <strong>Tracking Links:</strong> Ratoeira Ads + Microsoft Clarity para analytics</li>
                        <li>• <strong>Domínio:</strong> Será sugerido automaticamente baseado no produto</li>
                      </ul>
                    </div>
                  </div>
                </div>
                
                {/* Campo principal: Página do Produtor */}
                <div className="space-y-4">
                  <div>
                    <Label className="text-base font-semibold">🏠 Página do Produtor *</Label>
                    <div className="flex gap-2">
                      <Input
                        placeholder="https://exemplo.com/produto-oficial (essencial para extrair dados reais)"
                        value={productData.producerPageUrl}
                        onChange={(e) => setProductData({...productData, producerPageUrl: e.target.value})}
                        className="flex-1"
                      />
                      <Button 
                        onClick={extractProducerData}
                        disabled={isExtractingData || !productData.producerPageUrl}
                        variant="outline"
                        className="px-6"
                      >
                        {isExtractingData ? (
                          <>
                            <div className="animate-spin rounded-full h-4 w-4 border-b-2 border-blue-600 mr-2" />
                            Extraindo...
                          </>
                        ) : (
                          <>📥 Extrair Dados</>
                        )}
                      </Button>
                    </div>
                    <p className="text-xs text-gray-500 mt-1">
                      Cole aqui a URL da página oficial do produto. Vamos extrair automaticamente: preço, benefícios, imagens e descrições.
                    </p>
                    {extractedData && (
                      <div className="mt-2 p-3 bg-green-50 border border-green-200 rounded-lg text-sm">
                        <span className="text-green-800 font-medium">✅ Dados extraídos com sucesso!</span>
                        <div className="text-green-700 mt-1">
                          Preço: {extractedData.productData?.price || 'N/A'} | 
                          Benefícios: {extractedData.productData?.benefits?.length || 0} encontrados
                        </div>
                      </div>
                    )}
                  </div>
                  
                  {/* Campo de seleção de país com idioma automático */}
                  <div>
                    <Label className="text-base font-semibold">🌍 País Alvo *</Label>
                    <select 
                      value={productData.targetCountry}
                      onChange={(e) => setProductData({...productData, targetCountry: e.target.value})}
                      className="w-full p-3 border border-gray-300 rounded-lg focus:ring-2 focus:ring-blue-500 focus:border-blue-500"
                    >
                      {COUNTRIES_WITH_LANGUAGES.map(country => (
                        <option key={country.code} value={country.code}>
                          {country.flag} {country.name} ({country.language.toUpperCase()})
                        </option>
                      ))}
                    </select>
                    <p className="text-xs text-gray-500 mt-1">
                      Selecione o país alvo. O idioma do cookie será definido automaticamente.
                    </p>
                  </div>

<<<<<<< HEAD
                  <div>
                    <Label>Nome do Produto *</Label>
                    <Input
                      placeholder="Ex: Glucosense, NerveCalm, GlicoShield"
                      value={productData.name}
                      onChange={(e) => {
                        const newName = e.target.value
                        setProductData(prev => ({
                          ...prev, 
                          name: newName,
                          domain: newName ? generateSuggestedDomain(newName) : ''
                        }))
                      }}
                    />
=======
                  <div className="grid grid-cols-2 gap-4">
                    <div>
                      <Label>Nome do Produto *</Label>
                      <Input
                        placeholder="Ex: Glucosense, NerveCalm, GlicoShield"
                        value={productData.name}
                        onChange={(e) => {
                          const newName = e.target.value
                          setProductData(prev => ({
                            ...prev, 
                            name: newName,
                            domain: newName ? generateSuggestedDomain(newName) : ''
                          }))
                        }}
                      />
                    </div>
                    <div>
                      <Label>🌍 País/Mercado *</Label>
                      <select
                        className="w-full border border-gray-300 rounded-lg px-3 py-2 bg-white"
                        value={selectedCountry}
                        onChange={(e) => setSelectedCountry(e.target.value)}
                      >
                        {COUNTRIES_WITH_LANGUAGES.map((country) => (
                          <option key={country.code} value={country.code}>
                            {country.flag} {country.name}
                          </option>
                        ))}
                      </select>
                      <p className="text-xs text-gray-500 mt-1">
                        Idioma: {COUNTRIES_WITH_LANGUAGES.find(c => c.code === selectedCountry)?.language.toUpperCase()}
                      </p>
                    </div>
>>>>>>> 8aa0c42c
                  </div>
                </div>
                
                <div>
                  <Label>🔗 Link de Afiliado (HopLink) *</Label>
                  <Input
                    placeholder="https://hop.clickbank.net/?affiliate=you&vendor=product"
                    value={productData.affiliateUrl}
                    onChange={(e) => setProductData({...productData, affiliateUrl: e.target.value})}
                  />
                  <p className="text-xs text-gray-500 mt-1">
                    HopLink do ClickBank, Hotmart ou outra plataforma de afiliados
                  </p>
                </div>
                
                {/* Campos de tracking corrigidos */}
                <div className="grid grid-cols-2 gap-4">
                  <div>
                    <Label>📊 Ratoeira Ads (Script ID)</Label>
                    <Input
                      placeholder="5783-08cdb400-b11a-40e1-8240-4f4afd24120b"
                      value={productData.ratoEiraAdsCode}
                      onChange={(e) => setProductData({...productData, ratoEiraAdsCode: e.target.value})}
                    />
                    <p className="text-xs text-gray-500 mt-1">
                      Apenas o ID do script para &lt;head&gt;
                    </p>
                  </div>
                  <div>
                    <div className="flex items-center space-x-2 mb-2">
                      <input
                        type="checkbox"
                        id="useClarityTracking"
                        checked={productData.useClarityTracking || false}
                        onChange={(e) => setProductData({...productData, useClarityTracking: e.target.checked})}
                        className="rounded border-gray-300"
                      />
                      <Label htmlFor="useClarityTracking">📈 Usar Microsoft Clarity (opcional)</Label>
                    </div>
                    {productData.useClarityTracking && (
                      <>
                        <Input
                          placeholder="55u86t0118"
                          value={productData.clarityProjectId}
                          onChange={(e) => setProductData({...productData, clarityProjectId: e.target.value})}
                        />
                        <p className="text-xs text-gray-500 mt-1">
                          Apenas o Project ID do MS Clarity
                        </p>
                      </>
                    )}
                  </div>
                </div>
                
                <div className="space-y-3">
                  <Label>🌐 Domínio para Presell</Label>
                  
                  {/* Sugestões de domínio melhores */}
                  <div className="bg-blue-50 p-3 rounded-lg border border-blue-200">
                    <p className="text-sm font-medium text-blue-800 mb-2">💡 Sugestões de domínio para presell (extensões baratas):</p>
                    <div className="grid grid-cols-1 md:grid-cols-2 gap-2 text-xs">
                      <button 
                        onClick={() => setProductData({...productData, domain: `${productData.name.toLowerCase().replace(/\s+/g, '')}-funciona.site`})}
                        className="text-left p-2 bg-white rounded border hover:bg-blue-50"
                      >
                        <code>{productData.name.toLowerCase().replace(/\s+/g, '')}-funciona.site</code>
                        <span className="text-green-600 ml-1">💰 Barato</span>
                      </button>
                      <button 
                        onClick={() => setProductData({...productData, domain: `${productData.name.toLowerCase().replace(/\s+/g, '')}-oficial.online`})}
                        className="text-left p-2 bg-white rounded border hover:bg-blue-50"
                      >
                        <code>{productData.name.toLowerCase().replace(/\s+/g, '')}-oficial.online</code>
                        <span className="text-green-600 ml-1">💰 Barato</span>
                      </button>
                      <button 
                        onClick={() => setProductData({...productData, domain: `comprar-${productData.name.toLowerCase().replace(/\s+/g, '')}.site`})}
                        className="text-left p-2 bg-white rounded border hover:bg-blue-50"
                      >
                        <code>comprar-{productData.name.toLowerCase().replace(/\s+/g, '')}.site</code>
                        <span className="text-green-600 ml-1">💰 Barato</span>
                      </button>
                      <button 
                        onClick={() => setProductData({...productData, domain: `${productData.name.toLowerCase().replace(/\s+/g, '')}-brasil.online`})}
                        className="text-left p-2 bg-white rounded border hover:bg-blue-50"
                      >
                        <code>{productData.name.toLowerCase().replace(/\s+/g, '')}-brasil.online</code>
                        <span className="text-green-600 ml-1">💰 Barato</span>
                      </button>
                      <button 
                        onClick={() => setProductData({...productData, domain: `${productData.name.toLowerCase().replace(/\s+/g, '')}.top`})}
                        className="text-left p-2 bg-white rounded border hover:bg-blue-50"
                      >
                        <code>{productData.name.toLowerCase().replace(/\s+/g, '')}.top</code>
                        <span className="text-green-600 ml-1">💰 Muito barato</span>
                      </button>
                      <button 
                        onClick={() => setProductData({...productData, domain: `${productData.name.toLowerCase().replace(/\s+/g, '')}-review.website`})}
                        className="text-left p-2 bg-white rounded border hover:bg-blue-50"
                      >
                        <code>{productData.name.toLowerCase().replace(/\s+/g, '')}-review.website</code>
                        <span className="text-green-600 ml-1">💰 Barato</span>
                      </button>
                    </div>
                    <p className="text-xs text-gray-600 mt-2">
                      💡 <strong>Extensões mais baratas:</strong> .site, .online, .top, .website, .store, .space
                    </p>
                  </div>

                  <Input
                    placeholder="Ou digite seu próprio domínio"
                    value={productData.domain}
                    onChange={(e) => setProductData({...productData, domain: e.target.value})}
                  />
                  
                  {/* Checkbox para "já comprei" */}
                  <div className="flex items-center space-x-2">
                    <input
                      type="checkbox"
                      id="domainPurchased"
                      checked={productData.domainPurchased || false}
                      onChange={(e) => setProductData({...productData, domainPurchased: e.target.checked})}
                      className="rounded border-gray-300"
                    />
                    <Label htmlFor="domainPurchased" className="text-sm text-green-700">
                      ✅ Já comprei este domínio e está configurado
                    </Label>
                  </div>

                  {productData.domain && !productData.domainPurchased && (
                    <div className="mt-2 p-3 bg-orange-50 border border-orange-200 rounded text-sm">
                      <p className="text-orange-800 mb-2">⚠️ <strong>Próximos passos:</strong></p>
                      <ol className="text-orange-700 space-y-1 text-xs">
                        <li>1. Compre o domínio <code className="bg-white px-1 rounded">{productData.domain}</code> na Hostinger</li>
                        <li>2. Configure o FTP (será feito automaticamente)</li>
                        <li>3. Marque a checkbox acima quando estiver pronto</li>
                      </ol>
                    </div>
                  )}

                  {productData.domain && productData.domainPurchased && (
                    <div className="mt-2 p-2 bg-green-50 border border-green-200 rounded text-sm">
                      <span className="text-green-800">🎯 URL final da presell: </span>
                      <code className="text-green-600">https://{productData.domain}</code>
                    </div>
                  )}
                </div>
                
                <Button 
                  onClick={generatePresell}
                  disabled={isGenerating || !selectedTemplate || !productData.name}
                  className="w-full bg-gradient-to-r from-purple-600 to-blue-600 hover:from-purple-700 hover:to-blue-700 text-white"
                >
                  {isGenerating ? (
                    <>
                      <div className="animate-spin rounded-full h-5 w-5 border-b-2 border-white mr-2" />
                      Gerando Pre-Sell...
                    </>
                  ) : (
                    <>
                      <FileText className="w-5 h-5 mr-2" />
                      Gerar Pre-Sell
                    </>
                  )}
                </Button>
              </CardContent>
            </Card>
          </div>

          {/* Preview & Actions */}
          <div>
            <Card>
              <CardHeader>
                <CardTitle>3. Preview & Deploy</CardTitle>
                <CardDescription>
                  Visualize e faça deploy da sua pre-sell
                </CardDescription>
              </CardHeader>
              <CardContent>
                {generatedPresell ? (
                  <div className="space-y-4">{console.log('🖥️ Renderizando resultado da presell:', generatedPresell)}
                    <div className="bg-gray-50 rounded-lg p-4">
                      <p className="text-sm font-medium text-gray-700">URL Final:</p>
                      <p className="text-xs text-blue-600 mt-1 break-all">
                        {generatedPresell.url}
                      </p>
                    </div>
                    
                    <div className="space-y-2">
                      <Button 
                        className="w-full" 
                        variant="outline"
                        onClick={() => {
                          const newWindow = window.open('', '_blank');
                          if (newWindow) {
                            newWindow.document.write(generatedPresell.preview);
                            newWindow.document.close();
                          }
                        }}
                      >
                        <Eye className="w-4 h-4 mr-2" />
                        Preview no Browser
                      </Button>
                      
                      <Button 
                        className="w-full" 
                        variant="outline"
                        onClick={() => {
                          const files = generatedPresell.files;
                          const zip = new JSZip();
                          
                          Object.entries(files).forEach(([filename, content]) => {
                            zip.file(filename, content);
                          });
                          
                          zip.generateAsync({type: 'blob'}).then((blob) => {
                            const url = URL.createObjectURL(blob);
                            const a = document.createElement('a');
                            a.href = url;
                            a.download = `${generatedPresell.product.toLowerCase().replace(/\s+/g, '-')}-presell.zip`;
                            document.body.appendChild(a);
                            a.click();
                            document.body.removeChild(a);
                            URL.revokeObjectURL(url);
                          });
                        }}
                      >
                        <Download className="w-4 h-4 mr-2" />
                        Download ZIP
                      </Button>
                      
                      <div className="grid grid-cols-1 md:grid-cols-2 gap-3">
                        <Button 
                          onClick={deployToHostinger}
                          disabled={isDeploying}
                          className="bg-green-600 hover:bg-green-700 text-white disabled:bg-gray-400"
                        >
                          {isDeploying ? (
                            <>
                              <div className="animate-spin rounded-full h-4 w-4 border-b-2 border-white mr-2" />
                              Deploy...
                            </>
                          ) : (
                            <>
                              <Upload className="w-4 h-4 mr-2" />
                              Deploy Hostinger
                            </>
                          )}
                        </Button>

                        <Button 
                          onClick={deployToVPS}
                          disabled={isDeploying || !productData.name}
                          className="bg-blue-600 hover:bg-blue-700 text-white disabled:bg-gray-400"
                        >
                          {isDeploying ? (
                            <>
                              <div className="animate-spin rounded-full h-4 w-4 border-b-2 border-white mr-2" />
                              Deploy...
                            </>
                          ) : (
                            <>
                              <Upload className="w-4 h-4 mr-2" />
                              Deploy VPS (/{productData.name ? productData.name.toLowerCase().trim().replace(/[^a-z0-9\s-]/g, '').replace(/\s+/g, '-').replace(/-+/g, '-').replace(/^-|-$/g, '').substring(0, 20) + '...' : 'produto'})
                            </>
                          )}
                        </Button>
                      </div>

                      {deploymentResult && (
                        <div className="mt-4 p-4 bg-green-50 border border-green-200 rounded-lg">
                          <h4 className="font-semibold text-green-800 mb-2">✅ Deploy Realizado!</h4>
                          <div className="space-y-2 text-sm">
                            <div>
                              <span className="text-gray-600">URL Final:</span>
                              <a 
                                href={deploymentResult.deployedUrl}
                                target="_blank"
                                rel="noopener noreferrer"
                                className="text-blue-600 hover:text-blue-800 ml-2 font-mono text-xs block break-all"
                              >
                                {deploymentResult.deployedUrl}
                              </a>
                            </div>
                            <div>
                              <span className="text-gray-600">Método:</span>
                              <span className="ml-2 text-green-700 font-medium">{deploymentResult.method}</span>
                            </div>
                            <div>
                              <span className="text-gray-600">Deploy Key:</span>
                              <span className="ml-2 font-mono text-xs">{deploymentResult.deploymentKey}</span>
                            </div>
                            <div>
                              <span className="text-gray-600">Arquivos:</span>
                              <span className="ml-2">{deploymentResult.files?.length || 0} arquivo(s)</span>
                            </div>
                            <div>
                              <span className="text-gray-600">Data:</span>
                              <span className="ml-2 text-xs">
                                {new Date(deploymentResult.deployedAt).toLocaleString('pt-BR')}
                              </span>
                            </div>
                          </div>
                          <div className="mt-3 pt-3 border-t border-green-200">
                            <a
                              href={deploymentResult.deployedUrl}
                              target="_blank"
                              rel="noopener noreferrer"
                              className="inline-flex items-center text-sm text-green-700 hover:text-green-800 font-medium"
                            >
                              <Eye className="w-4 h-4 mr-1" />
                              Visualizar Presell Online
                            </a>
                          </div>
                        </div>
                      )}
                    </div>
                    
                    <div className="border-t pt-4">
                      <p className="text-sm font-medium mb-2">Arquivos Gerados:</p>
                      <div className="space-y-1">
                        {Object.keys(generatedPresell.files).map((file) => (
                          <div key={file} className="flex items-center gap-2 text-xs">
                            <FileText className="w-3 h-3 text-gray-400" />
                            <span>{file}</span>
                          </div>
                        ))}
                      </div>
                    </div>
                  </div>
                ) : (
                  <div className="text-center py-8 text-gray-500">
                    <FileText className="w-16 h-16 mx-auto mb-4 text-gray-300" />
                    <p>Selecione um template e preencha os dados</p>
                    <p className="text-xs mt-2">
                      A pre-sell será gerada automaticamente
                    </p>
                  </div>
                )}
              </CardContent>
            </Card>

            {/* Multi-Geo Strategy */}
            <Card className="mt-4">
              <CardHeader>
                <CardTitle className="text-lg">🌍 Estratégia Multi-Geo</CardTitle>
              </CardHeader>
              <CardContent className="space-y-3 text-sm">
                <div>
                  <p className="font-semibold text-gray-700 mb-2">{COUNTRIES.length} Países Target:</p>
                  <div className="grid grid-cols-4 gap-2 text-xs">
                    {COUNTRIES.map(country => (
                      <span key={country.code} className="bg-blue-50 px-2 py-1 rounded">
                        {country.flag} {country.code}
                      </span>
                    ))}
                  </div>
                </div>
                
                <div className="border-t pt-3">
                  <p className="text-gray-600 mb-2">Gap Patterns:</p>
                  <ul className="space-y-1 text-xs text-gray-500">
                    <li>• Produtos que sumiram 60+ dias</li>
                    <li>• Detecta retornos de produtos</li>
                    <li>• Oportunidades exclusivas por país</li>
                  </ul>
                </div>
              </CardContent>
            </Card>
            
            {/* Hostinger Config */}
            <Card className="mt-4">
              <CardHeader>
                <CardTitle className="text-lg">⚙️ Setup Hostinger Simplificado</CardTitle>
              </CardHeader>
              <CardContent className="space-y-3 text-sm">
                <div className="bg-green-50 border border-green-200 rounded p-3">
                  <h4 className="font-semibold text-green-800 mb-2">🎯 Processo Simplificado</h4>
                  <ol className="text-xs text-green-700 space-y-1 list-decimal list-inside">
                    <li>Compre o domínio sugerido na Hostinger</li>
                    <li>O FTP já está configurado - funcionará automaticamente</li>
                    <li>Click "Deploy" - vai direto para o ar!</li>
                    <li>SSL é instalado automaticamente</li>
                  </ol>
                </div>
                
                <div>
                  <p className="text-gray-600 mb-2">Estrutura FTP Atual:</p>
                  <ul className="space-y-1 text-xs text-gray-500">
                    <li>• <span className="font-mono">bestbargains24x7.com/produto</span></li>
                    <li>• FTP: <span className="font-mono">{process.env.FTP_HOST}</span></li>
                    <li>• Credenciais já configuradas ✅</li>
                    <li>• Deploy automático via botão</li>
                  </ul>
                </div>
                
                <div className="bg-yellow-50 border border-yellow-200 rounded p-3">
                  <h4 className="font-semibold text-yellow-800 mb-2">💡 Dica Pro</h4>
                  <p className="text-xs text-yellow-700">
                    Não precisa criar subdomínios manualmente. Compre o domínio sugerido e o sistema fará tudo automaticamente!
                  </p>
                </div>
              </CardContent>
            </Card>

            {/* Tracking Setup Guide */}
            <Card className="mt-4">
              <CardHeader>
                <CardTitle className="text-lg">📊 Setup de Tracking</CardTitle>
              </CardHeader>
              <CardContent className="space-y-2 text-sm">
                <div>
                  <h4 className="font-semibold text-blue-800 mb-2">Links Essenciais:</h4>
                  <ul className="space-y-1 text-xs text-blue-700">
                    <li>• <strong>Ratoeira Ads:</strong> Seu sistema de tracking principal</li>
                    <li>• <strong>Microsoft Clarity:</strong> Heatmaps e gravações de sessão</li>
                    <li>• <strong>Google Analytics:</strong> Será instalado automaticamente</li>
                  </ul>
                </div>
                
                <div className="bg-blue-50 border border-blue-200 rounded p-2">
                  <p className="text-xs text-blue-700">
                    <strong>✨ Automático:</strong> Os códigos de tracking serão inseridos automaticamente na presell gerada!
                  </p>
                </div>
              </CardContent>
            </Card>
          </div>
        </div>
      </div>
    </div>
  )
}<|MERGE_RESOLUTION|>--- conflicted
+++ resolved
@@ -11,7 +11,6 @@
 import { COUNTRIES } from '@/lib/constants/countries'
 
 const COUNTRIES_WITH_LANGUAGES = [
-<<<<<<< HEAD
   // Português
   { code: 'BR', name: 'Brasil', flag: '🇧🇷', language: 'pt' },
   { code: 'PT', name: 'Portugal', flag: '🇵🇹', language: 'pt' },
@@ -53,31 +52,6 @@
   { code: 'RO', name: 'România', flag: '🇷🇴', language: 'ro' },
   { code: 'HU', name: 'Magyarország', flag: '🇭🇺', language: 'hu' },
   { code: 'TR', name: 'Türkiye', flag: '🇹🇷', language: 'tr' }
-=======
-  { code: 'BR', name: 'Brasil', flag: '🇧🇷', language: 'pt' },
-  { code: 'US', name: 'Estados Unidos', flag: '🇺🇸', language: 'en' },
-  { code: 'CA', name: 'Canadá', flag: '🇨🇦', language: 'en' },
-  { code: 'GB', name: 'Reino Unido', flag: '🇬🇧', language: 'en' },
-  { code: 'AU', name: 'Austrália', flag: '🇦🇺', language: 'en' },
-  { code: 'ES', name: 'Espanha', flag: '🇪🇸', language: 'es' },
-  { code: 'MX', name: 'México', flag: '🇲🇽', language: 'es' },
-  { code: 'AR', name: 'Argentina', flag: '🇦🇷', language: 'es' },
-  { code: 'CO', name: 'Colômbia', flag: '🇨🇴', language: 'es' },
-  { code: 'CL', name: 'Chile', flag: '🇨🇱', language: 'es' },
-  { code: 'PE', name: 'Peru', flag: '🇵🇪', language: 'es' },
-  { code: 'PL', name: 'Polônia', flag: '🇵🇱', language: 'pl' },
-  { code: 'FR', name: 'França', flag: '🇫🇷', language: 'fr' },
-  { code: 'DE', name: 'Alemanha', flag: '🇩🇪', language: 'de' },
-  { code: 'AT', name: 'Áustria', flag: '🇦🇹', language: 'de' },
-  { code: 'IT', name: 'Itália', flag: '🇮🇹', language: 'it' },
-  { code: 'SE', name: 'Suécia', flag: '🇸🇪', language: 'sv' },
-  { code: 'NO', name: 'Noruega', flag: '🇳🇴', language: 'no' },
-  { code: 'DK', name: 'Dinamarca', flag: '🇩🇰', language: 'da' },
-  { code: 'FI', name: 'Finlândia', flag: '🇫🇮', language: 'fi' },
-  { code: 'RO', name: 'Romênia', flag: '🇷🇴', language: 'ro' },
-  { code: 'HU', name: 'Hungria', flag: '🇭🇺', language: 'hu' },
-  { code: 'TR', name: 'Turquia', flag: '🇹🇷', language: 'tr' }
->>>>>>> 8aa0c42c
 ]
 
 const templates = [
@@ -137,7 +111,6 @@
     domainPurchased: false, // Flag para indicar se o domínio já foi comprado
     screenshots: null as any // Screenshots capturados automaticamente
   })
-  const [selectedCountry, setSelectedCountry] = useState('BR') // País padrão: Brasil
   const [isGenerating, setIsGenerating] = useState(false)
   const [generatedPresell, setGeneratedPresell] = useState<any>(null)
   const [isDeploying, setIsDeploying] = useState(false)
@@ -302,7 +275,7 @@
         productName: productData.name,
         validationScore: 85,
         viable: true,
-        targetCountry: COUNTRIES_WITH_LANGUAGES.find(c => c.code === selectedCountry)?.name || 'Brasil',
+        targetCountry: COUNTRIES_WITH_LANGUAGES.find(c => c.code === productData.targetCountry)?.name || 'Brasil',
         productData: {
           title: productData.name,
           price: useExtractedData ? extractedData.productData.price : 97,
@@ -673,7 +646,6 @@
                     </p>
                   </div>
 
-<<<<<<< HEAD
                   <div>
                     <Label>Nome do Produto *</Label>
                     <Input
@@ -688,41 +660,6 @@
                         }))
                       }}
                     />
-=======
-                  <div className="grid grid-cols-2 gap-4">
-                    <div>
-                      <Label>Nome do Produto *</Label>
-                      <Input
-                        placeholder="Ex: Glucosense, NerveCalm, GlicoShield"
-                        value={productData.name}
-                        onChange={(e) => {
-                          const newName = e.target.value
-                          setProductData(prev => ({
-                            ...prev, 
-                            name: newName,
-                            domain: newName ? generateSuggestedDomain(newName) : ''
-                          }))
-                        }}
-                      />
-                    </div>
-                    <div>
-                      <Label>🌍 País/Mercado *</Label>
-                      <select
-                        className="w-full border border-gray-300 rounded-lg px-3 py-2 bg-white"
-                        value={selectedCountry}
-                        onChange={(e) => setSelectedCountry(e.target.value)}
-                      >
-                        {COUNTRIES_WITH_LANGUAGES.map((country) => (
-                          <option key={country.code} value={country.code}>
-                            {country.flag} {country.name}
-                          </option>
-                        ))}
-                      </select>
-                      <p className="text-xs text-gray-500 mt-1">
-                        Idioma: {COUNTRIES_WITH_LANGUAGES.find(c => c.code === selectedCountry)?.language.toUpperCase()}
-                      </p>
-                    </div>
->>>>>>> 8aa0c42c
                   </div>
                 </div>
                 
